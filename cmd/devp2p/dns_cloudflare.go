--- conflicted
+++ resolved
@@ -135,12 +135,8 @@
 			if path != name {
 				ttl = treeNodeTTL // Max TTL permitted by Cloudflare
 			}
-<<<<<<< HEAD
-			_, err = c.CreateDNSRecord(context.Background(), c.zoneID, cloudflare.DNSRecord{Type: "TXT", Name: path, Content: val, TTL: ttl})
-=======
 			record := cloudflare.DNSRecord{Type: "TXT", Name: path, Content: val, TTL: ttl}
 			_, err = c.CreateDNSRecord(context.Background(), c.zoneID, record)
->>>>>>> 63b90271
 		} else if old.Content != val {
 			// Entry already exists, only change its content.
 			log.Info(fmt.Sprintf("Updating %s from %q to %q", path, old.Content, val))
