--- conflicted
+++ resolved
@@ -1686,11 +1686,7 @@
 		// if status is pending or invalid then just continue default work
 		if status == pandora_orcclient.Pending || status == pandora_orcclient.Invalid || status == pandora_orcclient.Skipped {
 			log.Warn("failed to write block into the chain", "block hash", block.Hash())
-<<<<<<< HEAD
-			return CanonStatTy, consensus.ErrInvalidNumber
-=======
 			return CanonStatTy, consensus.ErrInvalidBlock
->>>>>>> 1f1cdce2
 		}
 		// if status is approved then write block in canonical chain.
 		log.Debug("block is verified. so continuing existing parts", "block header hash", block.Header().Hash())
