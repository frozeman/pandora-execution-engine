// Copyright 2015 The go-ethereum Authors
// This file is part of the go-ethereum library.
//
// The go-ethereum library is free software: you can redistribute it and/or modify
// it under the terms of the GNU Lesser General Public License as published by
// the Free Software Foundation, either version 3 of the License, or
// (at your option) any later version.
//
// The go-ethereum library is distributed in the hope that it will be useful,
// but WITHOUT ANY WARRANTY; without even the implied warranty of
// MERCHANTABILITY or FITNESS FOR A PARTICULAR PURPOSE. See the
// GNU Lesser General Public License for more details.
//
// You should have received a copy of the GNU Lesser General Public License
// along with the go-ethereum library. If not, see <http://www.gnu.org/licenses/>.

package core

import (
	"fmt"
	"math/big"

	"github.com/ethereum/go-ethereum/common"
	"github.com/ethereum/go-ethereum/consensus"
	"github.com/ethereum/go-ethereum/consensus/misc"
	"github.com/ethereum/go-ethereum/core/state"
	"github.com/ethereum/go-ethereum/core/types"
	"github.com/ethereum/go-ethereum/core/vm"
	"github.com/ethereum/go-ethereum/ethdb"
	"github.com/ethereum/go-ethereum/params"
)

// BlockGen creates blocks for testing.
// See GenerateChain for a detailed explanation.
type BlockGen struct {
	i       int
	parent  *types.Block
	chain   []*types.Block
	header  *types.Header
	statedb *state.StateDB

	gasPool  *GasPool
	txs      []*types.Transaction
	receipts []*types.Receipt
	uncles   []*types.Header

	config *params.ChainConfig
	engine consensus.Engine
}

// SetCoinbase sets the coinbase of the generated block.
// It can be called at most once.
func (b *BlockGen) SetCoinbase(addr common.Address) {
	if b.gasPool != nil {
		if len(b.txs) > 0 {
			panic("coinbase must be set before adding transactions")
		}
		panic("coinbase can only be set once")
	}
	b.header.Coinbase = addr
	b.gasPool = new(GasPool).AddGas(b.header.GasLimit)
}

// SetExtra sets the extra data field of the generated block.
func (b *BlockGen) SetExtra(data []byte) {
	b.header.Extra = data
}

// SetNonce sets the nonce field of the generated block.
func (b *BlockGen) SetNonce(nonce types.BlockNonce) {
	b.header.Nonce = nonce
}

// SetDifficulty sets the difficulty field of the generated block. This method is
// useful for Clique tests where the difficulty does not depend on time. For the
// ethash tests, please use OffsetTime, which implicitly recalculates the diff.
func (b *BlockGen) SetDifficulty(diff *big.Int) {
	b.header.Difficulty = diff
}

// AddTx adds a transaction to the generated block. If no coinbase has
// been set, the block's coinbase is set to the zero address.
//
// AddTx panics if the transaction cannot be executed. In addition to
// the protocol-imposed limitations (gas limit, etc.), there are some
// further limitations on the content of transactions that can be
// added. Notably, contract code relying on the BLOCKHASH instruction
// will panic during execution.
func (b *BlockGen) AddTx(tx *types.Transaction) {
	b.AddTxWithChain(nil, tx)
}

// AddTxWithChain adds a transaction to the generated block. If no coinbase has
// been set, the block's coinbase is set to the zero address.
//
// AddTxWithChain panics if the transaction cannot be executed. In addition to
// the protocol-imposed limitations (gas limit, etc.), there are some
// further limitations on the content of transactions that can be
// added. If contract code relies on the BLOCKHASH instruction,
// the block in chain will be returned.
func (b *BlockGen) AddTxWithChain(bc *BlockChain, tx *types.Transaction) {
	if b.gasPool == nil {
		b.SetCoinbase(common.Address{})
	}
	b.statedb.Prepare(tx.Hash(), len(b.txs))
	receipt, err := ApplyTransaction(b.config, bc, &b.header.Coinbase, b.gasPool, b.statedb, b.header, tx, &b.header.GasUsed, vm.Config{})
	if err != nil {
		panic(err)
	}
	b.txs = append(b.txs, tx)
	b.receipts = append(b.receipts, receipt)
}

// GetBalance returns the balance of the given address at the generated block.
func (b *BlockGen) GetBalance(addr common.Address) *big.Int {
	return b.statedb.GetBalance(addr)
}

// AddUncheckedTx forcefully adds a transaction to the block without any
// validation.
//
// AddUncheckedTx will cause consensus failures when used during real
// chain processing. This is best used in conjunction with raw block insertion.
func (b *BlockGen) AddUncheckedTx(tx *types.Transaction) {
	b.txs = append(b.txs, tx)
}

// Number returns the block number of the block being generated.
func (b *BlockGen) Number() *big.Int {
	return new(big.Int).Set(b.header.Number)
}

// BaseFee returns the EIP-1559 base fee of the block being generated.
func (b *BlockGen) BaseFee() *big.Int {
	return new(big.Int).Set(b.header.BaseFee)
}

// AddUncheckedReceipt forcefully adds a receipts to the block without a
// backing transaction.
//
// AddUncheckedReceipt will cause consensus failures when used during real
// chain processing. This is best used in conjunction with raw block insertion.
func (b *BlockGen) AddUncheckedReceipt(receipt *types.Receipt) {
	b.receipts = append(b.receipts, receipt)
}

// TxNonce returns the next valid transaction nonce for the
// account at addr. It panics if the account does not exist.
func (b *BlockGen) TxNonce(addr common.Address) uint64 {
	if !b.statedb.Exist(addr) {
		panic("account does not exist")
	}
	return b.statedb.GetNonce(addr)
}

// AddUncle adds an uncle header to the generated block.
func (b *BlockGen) AddUncle(h *types.Header) {
	b.uncles = append(b.uncles, h)
}

// PrevBlock returns a previously generated block by number. It panics if
// num is greater or equal to the number of the block being generated.
// For index -1, PrevBlock returns the parent block given to GenerateChain.
func (b *BlockGen) PrevBlock(index int) *types.Block {
	if index >= b.i {
		panic(fmt.Errorf("block index %d out of range (%d,%d)", index, -1, b.i))
	}
	if index == -1 {
		return b.parent
	}
	return b.chain[index]
}

// OffsetTime modifies the time instance of a block, implicitly changing its
// associated difficulty. It's useful to test scenarios where forking is not
// tied to chain length directly.
func (b *BlockGen) OffsetTime(seconds int64) {
	b.header.Time += uint64(seconds)
	if b.header.Time <= b.parent.Header().Time {
		panic("block time out of range")
	}
	chainreader := &fakeChainReader{config: b.config}
	b.header.Difficulty = b.engine.CalcDifficulty(chainreader, b.header.Time, b.parent.Header())
}

// GenerateChain creates a chain of n blocks. The first block's
// parent will be the provided parent. db is used to store
// intermediate states and should contain the parent's state trie.
//
// The generator function is called with a new block generator for
// every block. Any transactions and uncles added to the generator
// become part of the block. If gen is nil, the blocks will be empty
// and their coinbase will be the zero address.
//
// Blocks created by GenerateChain do not contain valid proof of work
// values. Inserting them into BlockChain requires use of FakePow or
// a similar non-validating proof of work implementation.
func GenerateChain(config *params.ChainConfig, parent *types.Block, engine consensus.Engine, db ethdb.Database, n int, gen func(int, *BlockGen)) ([]*types.Block, []types.Receipts) {
	if config == nil {
		config = params.TestChainConfig
	}
	blocks, receipts := make(types.Blocks, n), make([]types.Receipts, n)
	chainreader := &fakeChainReader{config: config}
	genblock := func(i int, parent *types.Block, statedb *state.StateDB) (*types.Block, types.Receipts) {
		b := &BlockGen{i: i, chain: blocks, parent: parent, statedb: statedb, config: config, engine: engine}
		b.header = makeHeader(chainreader, parent, statedb, b.engine)

		// Mutate the state and block according to any hard-fork specs
		if daoBlock := config.DAOForkBlock; daoBlock != nil {
			limit := new(big.Int).Add(daoBlock, params.DAOForkExtraRange)
			if b.header.Number.Cmp(daoBlock) >= 0 && b.header.Number.Cmp(limit) < 0 {
				if config.DAOForkSupport {
					b.header.Extra = common.CopyBytes(params.DAOForkBlockExtra)
				}
			}
		}
		if config.DAOForkSupport && config.DAOForkBlock != nil && config.DAOForkBlock.Cmp(b.header.Number) == 0 {
			misc.ApplyDAOHardFork(statedb)
		}
		// Execute any user modifications to the block
		if gen != nil {
			gen(i, b)
		}
		if b.engine != nil {
			// Finalize and seal the block
			block, _ := b.engine.FinalizeAndAssemble(chainreader, b.header, statedb, b.txs, b.uncles, b.receipts)

			// Write state changes to db
			root, err := statedb.Commit(config.IsEIP158(b.header.Number))
			if err != nil {
				panic(fmt.Sprintf("state write error: %v", err))
			}
			if err := statedb.Database().TrieDB().Commit(root, false, nil); err != nil {
				panic(fmt.Sprintf("trie write error: %v", err))
			}
			return block, b.receipts
		}
		return nil, nil
	}
	for i := 0; i < n; i++ {
		statedb, err := state.New(parent.Root(), state.NewDatabase(db), nil)
		if err != nil {
			panic(err)
		}
		block, receipt := genblock(i, parent, statedb)
		blocks[i] = block
		receipts[i] = receipt
		parent = block
	}
	return blocks, receipts
}

func makeHeader(chain consensus.ChainReader, parent *types.Block, state *state.StateDB, engine consensus.Engine) *types.Header {
	var time uint64
	if parent.Time() == 0 {
		time = 10
	} else {
		time = parent.Time() + 10 // block time is fixed at 10 seconds
	}
	header := &types.Header{
		Root:       state.IntermediateRoot(chain.Config().IsEIP158(parent.Number())),
		ParentHash: parent.Hash(),
		Coinbase:   parent.Coinbase(),
		Difficulty: engine.CalcDifficulty(chain, time, &types.Header{
			Number:     parent.Number(),
			Time:       time - 10,
			Difficulty: parent.Difficulty(),
			UncleHash:  parent.UncleHash(),
		}),
		GasLimit: parent.GasLimit(),
		Number:   new(big.Int).Add(parent.Number(), common.Big1),
		Time:     time,
	}
	if chain.Config().IsLondon(header.Number) {
		header.BaseFee = misc.CalcBaseFee(chain.Config(), parent.Header())
		if !chain.Config().IsLondon(parent.Number()) {
			parentGasLimit := parent.GasLimit() * params.ElasticityMultiplier
			header.GasLimit = CalcGasLimit(parentGasLimit, parentGasLimit)
		}
	}
	return header
}

// makeHeaderChain creates a deterministic chain of headers rooted at parent.
func makeHeaderChain(parent *types.Header, n int, engine consensus.Engine, db ethdb.Database, seed int) []*types.Header {
	blocks := makeBlockChain(types.NewBlockWithHeader(parent), n, engine, db, seed)
	headers := make([]*types.Header, len(blocks))
	for i, block := range blocks {
		headers[i] = block.Header()
	}
	return headers
}

// makeBlockChain creates a deterministic chain of blocks rooted at parent.
func makeBlockChain(parent *types.Block, n int, engine consensus.Engine, db ethdb.Database, seed int) []*types.Block {
	blocks, _ := GenerateChain(params.TestChainConfig, parent, engine, db, n, func(i int, b *BlockGen) {
		b.SetCoinbase(common.Address{0: byte(seed), 19: byte(i)})
	})
	return blocks
}

type fakeChainReader struct {
	config *params.ChainConfig
}

// Config returns the chain configuration.
func (cr *fakeChainReader) Config() *params.ChainConfig {
	return cr.config
}

func (cr *fakeChainReader) CurrentHeader() *types.Header                            { return nil }
func (cr *fakeChainReader) GetHeaderByNumber(number uint64) *types.Header           { return nil }
func (cr *fakeChainReader) GetHeaderByHash(hash common.Hash) *types.Header          { return nil }
func (cr *fakeChainReader) GetHeader(hash common.Hash, number uint64) *types.Header { return nil }
func (cr *fakeChainReader) GetBlock(hash common.Hash, number uint64) *types.Block   { return nil }
func (cr *fakeChainReader) CurrentBlock() *types.Block                              { return nil }
<<<<<<< HEAD
func (bc *fakeChainReader) GetBlockByHash(hash common.Hash) *types.Block            { return bc.GetBlockByHash(hash) }
func (bc *fakeChainReader) Reorg(oldBlock, newBlock *types.Block) error             { return nil }
=======
func (bc *fakeChainReader) SetHead(head uint64) error                               { return nil }
>>>>>>> 4aad1e7d
<|MERGE_RESOLUTION|>--- conflicted
+++ resolved
@@ -314,9 +314,5 @@
 func (cr *fakeChainReader) GetHeader(hash common.Hash, number uint64) *types.Header { return nil }
 func (cr *fakeChainReader) GetBlock(hash common.Hash, number uint64) *types.Block   { return nil }
 func (cr *fakeChainReader) CurrentBlock() *types.Block                              { return nil }
-<<<<<<< HEAD
-func (bc *fakeChainReader) GetBlockByHash(hash common.Hash) *types.Block            { return bc.GetBlockByHash(hash) }
-func (bc *fakeChainReader) Reorg(oldBlock, newBlock *types.Block) error             { return nil }
-=======
-func (bc *fakeChainReader) SetHead(head uint64) error                               { return nil }
->>>>>>> 4aad1e7d
+func (bc *fakeChainReader) GetBlockByHash(hash common.Hash) *types.Block            { return nil }
+func (bc *fakeChainReader) Reorg(oldBlock, newBlock *types.Block) error             { return nil }