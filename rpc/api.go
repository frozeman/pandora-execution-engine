--- conflicted
+++ resolved
@@ -466,13 +466,9 @@
 		if err := json.Unmarshal(req.Params, &args); err != nil {
 			return err
 		}
-<<<<<<< HEAD
-		*reply = api.xeth().Whisper().Messages(args.Id)
+		*reply = api.xeth().WhisperMessages(args.Id)
 	case "eth_hashrate":
 		*reply = newHexNum(api.xeth().HashRate())
-=======
-		*reply = api.xeth().WhisperMessages(args.Id)
->>>>>>> a05c4203
 
 	// case "eth_register":
 	// 	// Placeholder for actual type
