--- conflicted
+++ resolved
@@ -1,32 +1,28 @@
 package pandora
 
 import (
+	"math/big"
+	"runtime"
+
 	"github.com/ethereum/go-ethereum/common"
 	"github.com/ethereum/go-ethereum/consensus"
 	"github.com/ethereum/go-ethereum/core/state"
 	"github.com/ethereum/go-ethereum/core/types"
 	"github.com/ethereum/go-ethereum/rlp"
-<<<<<<< HEAD
-	"golang.org/x/crypto/sha3"
-=======
 	"github.com/ethereum/go-ethereum/trie"
 	"github.com/pkg/errors"
 	"golang.org/x/crypto/sha3"
-	"math/big"
-	"runtime"
 )
 
 var (
 	// Difficulty is not used anymore in pandora vanguard symbiotic relation flow
 	calcDifficulty = func() *big.Int { return big.NewInt(1) }
->>>>>>> 7e792fd8
 )
 
 func (pan *Pandora) Author(header *types.Header) (common.Address, error) {
 	return header.Coinbase, nil
 }
 
-<<<<<<< HEAD
 // SealHash returns the hash of a block prior to it being sealed.
 func (p *Pandora) SealHash(header *types.Header) (hash common.Hash) {
 	hasher := sha3.NewLegacyKeccak256()
@@ -37,7 +33,7 @@
 	// Bls signature is 96 bytes long and will be inserted at the bottom of the extraData field
 	if extraDataLen > signatureSize {
 		//extraData = extraData[:extraDataLen-signatureSize]
-		pandoraExtraData := new(ExtraDataWithBLSSig)
+		pandoraExtraData := new(ExtraDataSealed)
 		pandoraExtraData.FromHeader(header)
 		headerExtra := new(ExtraData)
 		headerExtra.Epoch = pandoraExtraData.Epoch
@@ -45,8 +41,24 @@
 		headerExtra.Slot = pandoraExtraData.Slot
 		extraData, _ = rlp.EncodeToBytes(headerExtra)
 	}
-
-=======
+	rlp.Encode(hasher, []interface{}{
+		header.ParentHash,
+		header.UncleHash,
+		header.Coinbase,
+		header.Root,
+		header.TxHash,
+		header.ReceiptHash,
+		header.Bloom,
+		header.Difficulty,
+		header.Number,
+		header.GasLimit,
+		header.GasUsed,
+		header.Time,
+		extraData,
+	})
+	hasher.Sum(hash[:0])
+	return hash
+}
 func (p *Pandora) VerifyHeader(chain consensus.ChainHeaderReader, header *types.Header, seal bool) error {
 	number := header.Number.Uint64()
 	if chain.GetHeader(header.Hash(), number) != nil {
@@ -150,33 +162,6 @@
 	return types.NewBlock(header, txs, uncles, receipts, trie.NewStackTrie(nil)), nil
 }
 
-// SealHash returns the hash of a block prior to it being sealed.
-func (p *Pandora) SealHash(header *types.Header) (hash common.Hash) {
-	hasher := sha3.NewLegacyKeccak256()
-	extraData := header.Extra
->>>>>>> 7e792fd8
-	rlp.Encode(hasher, []interface{}{
-		header.ParentHash,
-		header.UncleHash,
-		header.Coinbase,
-		header.Root,
-		header.TxHash,
-		header.ReceiptHash,
-		header.Bloom,
-		header.Difficulty,
-		header.Number,
-		header.GasLimit,
-		header.GasUsed,
-		header.Time,
-		extraData,
-	})
-	hasher.Sum(hash[:0])
-	return hash
-<<<<<<< HEAD
-=======
-}
-
 func (p *Pandora) CalcDifficulty(chain consensus.ChainHeaderReader, time uint64, parent *types.Header) *big.Int {
 	return calcDifficulty()
->>>>>>> 7e792fd8
 }