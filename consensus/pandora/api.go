package pandora

import (
	"errors"
	"fmt"

	"github.com/ethereum/go-ethereum/common/hexutil"
	"github.com/ethereum/go-ethereum/core/types"

	"github.com/ethereum/go-ethereum/common"
	"github.com/ethereum/go-ethereum/log"
)

var (
	errPandoraStopped     = errors.New("pandora stopped")
	errInvalidParentHash  = errors.New("invalid parent hash")
	errInvalidBlockNumber = errors.New("invalid block number")
)

// API is a user facing RPC API to allow controlling the signer and voting
// mechanisms of the proof-of-authority scheme.
type API struct {
	pandora *Pandora
}

// GetShardingWork returns a work package for external miner.
func (api *API) GetShardingWork(parentHash common.Hash, blockNumber uint64, slotNumber uint64, epoch uint64) ([4]string, error) {
	log.Trace(">>> GetShardingWork", "parentHash", parentHash, "blockNumber", blockNumber, "slot number", slotNumber, "epoch", epoch)
	emptyRes := [4]string{}
	if api.pandora == nil {
		return emptyRes, errors.New("pandora engine not supported")
	}

	var (
		shardingInfoCh = make(chan [4]string)
		errorCh        = make(chan error)
	)

	select {
	case api.pandora.fetchShardingInfoCh <- &shardingInfoReq{errc: errorCh, res: shardingInfoCh, slot: slotNumber, epoch: epoch}:
<<<<<<< HEAD
		log.Debug("Try to fetch current header")
	case <-api.pandora.ctx.Done():
=======
		log.Debug("sent sharding info request to fetch channel")
	case <-api.ctx.Done():
>>>>>>> 81cc3505
		return emptyRes, errPandoraStopped
	}
	select {
	case shardingInfo := <-shardingInfoCh:
		log.Debug("Sending current sharding info to validator", "shardingInfo", fmt.Sprintf("%+v", shardingInfo))
		curBlockHeader := api.pandora.currentBlock.Header()
		if curBlockHeader != nil {
			log.Debug("Current Block Header Data", "time", curBlockHeader.Time, "block number", curBlockHeader.Number)
			// When producing block #1, validator does not know about hash of block #0
			// so do not check the parent hash and block number 1
			if blockNumber == 1 {
				return shardingInfo, nil
			}
			if curBlockHeader.ParentHash != parentHash {
				log.Error("Mis-match in parentHash",
					"blockNumber", curBlockHeader.Number.Uint64(),
					"remoteParentHash", curBlockHeader.ParentHash, "receivedParentHash", parentHash)
				return emptyRes, errInvalidParentHash
			}
			if curBlockHeader.Number.Uint64() != blockNumber {
				log.Error("Mis-match in block number",
					"remoteBlockNumber", curBlockHeader.Number.Uint64(), "receivedBlockNumber", blockNumber)
				return emptyRes, errInvalidBlockNumber
			}
		}
		return shardingInfo, nil
	case err := <-errorCh:
		return emptyRes, err
	}
}

// SubmitWorkBLS can be used by external miner to submit their POS solution.
// It returns an indication if the work was accepted.
// Note either an invalid solution, a stale work a non-existent work will return false.
// This submit work contains BLS storing feature.
func (api *API) SubmitWorkBLS(nonce types.BlockNonce, hash common.Hash, hexSignatureString string) bool {
	log.Trace(">>>>> SubmitworkBLS", "nonce", nonce, "hash", hash, "hexSignatureString", hexSignatureString)
	if api.pandora == nil {
		return false
	}

	signatureBytes := hexutil.MustDecode(hexSignatureString)
	blsSignatureBytes := new(BlsSignatureBytes)
	copy(blsSignatureBytes[:], signatureBytes[:])

	var errc = make(chan error, 1)

	select {
	case api.pandora.submitShardingInfoCh <- &shardingResult{
		nonce:   nonce,
		hash:    hash,
		blsSeal: blsSignatureBytes,
		errc:    errc,
	}:
	case <-api.pandora.ctx.Done():
		return false
	}
	err := <-errc
	return err == nil
}<|MERGE_RESOLUTION|>--- conflicted
+++ resolved
@@ -38,13 +38,8 @@
 
 	select {
 	case api.pandora.fetchShardingInfoCh <- &shardingInfoReq{errc: errorCh, res: shardingInfoCh, slot: slotNumber, epoch: epoch}:
-<<<<<<< HEAD
-		log.Debug("Try to fetch current header")
+		log.Debug("sent sharding info request to fetch channel")
 	case <-api.pandora.ctx.Done():
-=======
-		log.Debug("sent sharding info request to fetch channel")
-	case <-api.ctx.Done():
->>>>>>> 81cc3505
 		return emptyRes, errPandoraStopped
 	}
 	select {
