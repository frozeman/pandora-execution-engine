--- conflicted
+++ resolved
@@ -1,13 +1,11 @@
 package pandora
 
 import (
-<<<<<<< HEAD
 	"math/big"
 	"math/bits"
 
-=======
 	"fmt"
->>>>>>> 7e792fd8
+
 	"github.com/ethereum/go-ethereum/common"
 	"github.com/ethereum/go-ethereum/common/hexutil"
 	"github.com/ethereum/go-ethereum/consensus"
@@ -15,13 +13,9 @@
 	"github.com/ethereum/go-ethereum/log"
 	"github.com/ethereum/go-ethereum/params"
 	"github.com/ethereum/go-ethereum/rlp"
-<<<<<<< HEAD
 	"github.com/pkg/errors"
 	common2 "github.com/silesiacoin/bls/common"
-=======
 	"github.com/silesiacoin/bls/herumi"
-	"math/big"
->>>>>>> 7e792fd8
 )
 
 // copyEpochInfo
@@ -72,7 +66,6 @@
 	}
 }
 
-<<<<<<< HEAD
 func Mul64(a, b uint64) (uint64, error) {
 	overflows, val := bits.Mul64(a, b)
 	if overflows > 0 {
@@ -89,7 +82,7 @@
 	return slot, nil
 }
 
-func (pandoraExtraDataSealed *ExtraDataWithBLSSig) FromHeader(header *types.Header) {
+func (pandoraExtraDataSealed *ExtraDataSealed) FromHeader(header *types.Header) {
 	err := rlp.DecodeBytes(header.Extra, pandoraExtraDataSealed)
 
 	if nil != err {
@@ -97,7 +90,7 @@
 	}
 }
 
-func (pandoraExtraDataSealed *ExtraDataWithBLSSig) FromExtraDataAndSignature(
+func (pandoraExtraDataSealed *ExtraDataSealed) FromExtraDataAndSignature(
 	pandoraExtraData ExtraData,
 	signature common2.Signature,
 ) {
@@ -111,7 +104,7 @@
 	copy(blsSignatureBytes[:], signatureBytes[:])
 	pandoraExtraDataSealed.ExtraData = pandoraExtraData
 	pandoraExtraDataSealed.BlsSignatureBytes = &blsSignatureBytes
-=======
+}
 func (p *Pandora) verifyHeaderWorker(chain consensus.ChainHeaderReader, headers []*types.Header, index int) error {
 	var parent *types.Header
 	if index == 0 {
@@ -221,5 +214,4 @@
 	defer p.processingLock.Unlock()
 	p.currentEpochInfo = epochInfo
 	p.currentEpoch = epochInfo.Epoch
->>>>>>> 7e792fd8
 }