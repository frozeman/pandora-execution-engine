name: Build and release

on:
  push:
    tags:
      - "v*"

jobs:
<<<<<<< HEAD

  build:
=======
  release:
>>>>>>> 343966cc
    strategy:
      matrix:
        go-version: [ 1.16 ]
        platform: [ ubuntu-18.04, macos-11, windows-latest ]

    runs-on: ${{ matrix.platform }}

    steps:
      - name: Checkout
        uses: actions/checkout@v2
        with:
          fetch-depth: 0

      - name: Checkout repository and submodules
        uses: actions/checkout@v2
        with:
          submodules: recursive

      - name: Set up Go
        uses: actions/setup-go@v2
        with:
          go-version: ${{ matrix.go-version }}
        id: go

      - name: Install dependencies
        run: |
          go get -v -t -d ./...
<<<<<<< HEAD
      - name: Run build
        run: |
          go run ./build/pan_ci.go install --pandora
=======

      - name: Run build
        run: |
          go run ./build/pan_ci.go install --pandora

>>>>>>> 343966cc
      - name: Create release
        uses: softprops/action-gh-release@v1
        with:
          name: Release
          draft: false
          files: |
            ./build/bin/pandora-*
        env:
          GITHUB_TOKEN: ${{ secrets.GITHUB_TOKEN }}<|MERGE_RESOLUTION|>--- conflicted
+++ resolved
@@ -6,12 +6,7 @@
       - "v*"
 
 jobs:
-<<<<<<< HEAD
-
-  build:
-=======
   release:
->>>>>>> 343966cc
     strategy:
       matrix:
         go-version: [ 1.16 ]
@@ -39,17 +34,11 @@
       - name: Install dependencies
         run: |
           go get -v -t -d ./...
-<<<<<<< HEAD
-      - name: Run build
-        run: |
-          go run ./build/pan_ci.go install --pandora
-=======
 
       - name: Run build
         run: |
           go run ./build/pan_ci.go install --pandora
 
->>>>>>> 343966cc
       - name: Create release
         uses: softprops/action-gh-release@v1
         with:
